--- conflicted
+++ resolved
@@ -306,7 +306,21 @@
     def store(
         self, keys: torch.Tensor, values: torch.Tensor
     ) -> Tuple[torch.Tensor, torch.Tensor]:
-<<<<<<< HEAD
+        """
+        Store the computed keys and values in the cache data layer
+
+        Parameters
+        ----------
+        key: torch.Tensor
+            the keys to store in this cache layer
+        value: torch.Tensor
+            the values to store in this cache layer
+
+        Returns
+        -------
+        Tuple[torch.Tensor, torch.Tensor]
+            the updated keys and values to be passed in to attention computation
+        """
         # in the case where the indices have been flattened for performance purposes, we must unflatten them to the
         # format expected in the reshape_and_cache function
         if self.unflatten_indices is not None:
@@ -323,25 +337,6 @@
         else:
             key_to_cache = keys.view(-1, self.kv_heads, self.head_size)
             value_to_cache = values.view(-1, self.kv_heads, self.head_size)
-=======
-        """
-        Store the computed keys and values in the cache data layer
-
-        Parameters
-        ----------
-        key: torch.Tensor
-            the keys to store in this cache layer
-        value: torch.Tensor
-            the values to store in this cache layer
-
-        Returns
-        -------
-        Tuple[torch.Tensor, torch.Tensor]
-            the updated keys and values to be passed in to attention computation
-        """
-        key_to_cache = keys.view(-1, self.kv_heads, self.head_size)
-        value_to_cache = values.view(-1, self.kv_heads, self.head_size)
->>>>>>> cc041d74
 
         self.data_layer = torch.ops.paged_attention.reshape_and_cache(
             key_to_cache,
